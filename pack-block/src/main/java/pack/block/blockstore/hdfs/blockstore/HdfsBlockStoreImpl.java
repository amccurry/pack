package pack.block.blockstore.hdfs.blockstore;

import java.io.File;
import java.io.FileNotFoundException;
import java.io.IOException;
import java.nio.ByteBuffer;
import java.util.ArrayList;
import java.util.Arrays;
import java.util.Collections;
import java.util.List;
import java.util.Timer;
import java.util.TimerTask;
import java.util.concurrent.Callable;
import java.util.concurrent.ExecutionException;
import java.util.concurrent.ExecutorService;
import java.util.concurrent.Executors;
import java.util.concurrent.TimeUnit;
import java.util.concurrent.atomic.AtomicBoolean;
import java.util.concurrent.atomic.AtomicInteger;
import java.util.concurrent.atomic.AtomicLong;
import java.util.concurrent.atomic.AtomicReference;
import java.util.concurrent.locks.Lock;
import java.util.concurrent.locks.ReentrantReadWriteLock;

import org.apache.commons.io.IOUtils;
import org.apache.hadoop.fs.FileStatus;
import org.apache.hadoop.fs.FileSystem;
import org.apache.hadoop.fs.Path;
import org.apache.hadoop.fs.PathFilter;
import org.apache.hadoop.io.BytesWritable;
import org.slf4j.Logger;
import org.slf4j.LoggerFactory;

import com.codahale.metrics.Meter;
import com.codahale.metrics.MetricRegistry;
import com.codahale.metrics.Timer.Context;
import com.google.common.cache.Cache;
import com.google.common.cache.CacheBuilder;
import com.google.common.cache.RemovalListener;
import com.google.common.collect.ImmutableList;

import pack.block.blockstore.hdfs.HdfsBlockStore;
import pack.block.blockstore.hdfs.HdfsBlockStoreAdmin;
import pack.block.blockstore.hdfs.HdfsBlockStoreConfig;
import pack.block.blockstore.hdfs.HdfsMetaData;
import pack.block.blockstore.hdfs.file.BlockFile;
import pack.block.blockstore.hdfs.file.BlockFile.Reader;
import pack.block.blockstore.hdfs.file.ReadRequest;
import pack.block.blockstore.hdfs.file.WalKeyWritable;
import pack.block.server.fs.LinuxFileSystem;
import pack.block.util.Utils;

public class HdfsBlockStoreImpl implements HdfsBlockStore {

  private static final String WAL_TMP = ".waltmp";
  private static final String WAL = ".wal";

  private final static Logger LOGGER = LoggerFactory.getLogger(HdfsBlockStoreImpl.class);

  private static final String READ_METER = "readMeter";
  private static final String WRITE_METER = "writeMeter";
  private static final String READ_TIMER = "readTimer";
  private static final String WRITE_TIMER = "writeTimer";
  private static final BytesWritable EMPTY_BLOCK = new BytesWritable();

  private final FileSystem _fileSystem;
  private final Path _path;
  private final HdfsMetaData _metaData;
  private final long _length;
  private final int _fileSystemBlockSize;
  private final Path _blockPath;
  private final Cache<Path, BlockFile.Reader> _readerCache;
  private final AtomicReference<List<Path>> _blockFiles = new AtomicReference<>();
  private final Timer _blockFileTimer;
  private final MetricRegistry _registry;
  private final com.codahale.metrics.Timer _writeTimer;
  private final com.codahale.metrics.Timer _readTimer;
  private final Meter _writeMeter;
  private final Meter _readMeter;
  private final Lock _fileWriteLock = new ReentrantReadWriteLock().writeLock();
  private final ReentrantReadWriteLock _blockFileLock = new ReentrantReadWriteLock();
  private final Lock _blockFileWriteLock = _blockFileLock.writeLock();
  private final Lock _blockFileReadLock = _blockFileLock.readLock();
  private final AtomicReference<WriterContext> _writer = new AtomicReference<>();
  private final Object _writerLock = new Object();
  private final long _maxWalSize;
  private final AtomicReference<List<Path>> _localCacheList = new AtomicReference<List<Path>>(ImmutableList.of());
  private final Cache<Path, LocalWalCache> _localCache;
  private final File _cacheDir;
  private final AtomicLong _genCounter;
  private final WalFileFactory _walFactory;
  private final AtomicBoolean _rollInProgress = new AtomicBoolean();
  private final ExecutorService _walRollExecutor;

  public HdfsBlockStoreImpl(MetricRegistry registry, File cacheDir, FileSystem fileSystem, Path path)
      throws IOException {
    this(registry, cacheDir, fileSystem, path, HdfsBlockStoreConfig.DEFAULT_CONFIG);
  }

  public HdfsBlockStoreImpl(MetricRegistry registry, File cacheDir, FileSystem fileSystem, Path path,
      HdfsBlockStoreConfig config) throws IOException {

    _registry = registry;

    _writeTimer = _registry.timer(WRITE_TIMER);
    _readTimer = _registry.timer(READ_TIMER);

    _writeMeter = _registry.meter(WRITE_METER);
    _readMeter = _registry.meter(READ_METER);

    _fileSystem = fileSystem;
    _path = Utils.qualify(fileSystem, path);
    _metaData = HdfsBlockStoreAdmin.readMetaData(_fileSystem, _path);
    if (_metaData == null) {
      throw new IOException("No metadata found for path " + _path);
    }

    _walFactory = WalFileFactory.create(_fileSystem, _metaData);

    _cacheDir = cacheDir;
    Utils.rmr(_cacheDir);
    _cacheDir.mkdirs();
    _localCache = CacheBuilder.newBuilder()
                              .removalListener(getRemovalListener())
                              .build();

    _maxWalSize = _metaData.getMaxWalFileSize();

    _fileSystemBlockSize = _metaData.getFileSystemBlockSize();

    _length = _metaData.getLength();
    _blockPath = Utils.qualify(fileSystem, new Path(_path, HdfsBlockStoreConfig.BLOCK));
    _fileSystem.mkdirs(_blockPath);
    _genCounter = new AtomicLong(readGenCounter());

<<<<<<< HEAD
=======
    processBlockFiles();
    loadWalFiles();
>>>>>>> eace2fdb
    RemovalListener<Path, BlockFile.Reader> readerListener = notification -> IOUtils.closeQuietly(
        notification.getValue());
    _readerCache = CacheBuilder.newBuilder()
                               .removalListener(readerListener)
                               .build();
    
    List<Path> pathList = getBlockFilePathListFromStorage();
    _blockFiles.set(ImmutableList.copyOf(pathList));
    // create background thread that removes orphaned block files and checks for
    // new block files that have been merged externally
    _blockFileTimer = new Timer(HdfsBlockStoreConfig.BLOCK + "|" + _blockPath.toUri()
                                                                             .getPath(),
        true);
    
    processBlockFiles();
    loadWalFiles();
    
    long period = config.getBlockFileUnit()
                        .toMillis(config.getBlockFilePeriod());
    _blockFileTimer.schedule(getBlockFileTask(), period, period);
    _walRollExecutor = Executors.newSingleThreadExecutor();
<<<<<<< HEAD

=======
>>>>>>> eace2fdb
  }

  private RemovalListener<Path, LocalWalCache> getRemovalListener() {
    return notification -> {
      synchronized (_localCacheList) {
        List<Path> newList = new ArrayList<>(_localCacheList.get());
        newList.remove(notification.getKey());
        _localCacheList.set(ImmutableList.copyOf(newList));
      }
      LocalWalCache localWalCache = notification.getValue();
      LOGGER.info("Closing and removing local wal cache {}", localWalCache);
      Utils.close(LOGGER, localWalCache);
    };
  }

  private long readGenCounter() throws IOException {
    FileStatus[] listStatus = _fileSystem.listStatus(_blockPath, (PathFilter) path -> {
      String name = path.getName();
      return BlockFile.isOrderedBlock(path) || name.endsWith(WAL) || name.endsWith(WAL_TMP);
    });
    if (listStatus.length == 0) {
      return 0;
    }
    Arrays.sort(listStatus, BlockFile.ORDERED_FILESTATUS_COMPARATOR);
    return readGen(listStatus[0]);
  }

  private long readGen(FileStatus fileStatus) throws IOException {
    return readGen(fileStatus.getPath());
  }

  private long readGen(Path path) throws IOException {
    return readGen(path.getName());
  }

  private long readGen(String name) throws IOException {
    int indexOf = name.indexOf('.');
    if (indexOf < 0) {
      throw new IOException("Malformed file " + name);
    }
    return Long.parseLong(name.substring(0, indexOf));
  }

  private void loadWalFiles() throws IOException {
    FileStatus[] listStatus = _fileSystem.listStatus(_blockPath);
    List<Path> walPathList = new ArrayList<>();
    for (FileStatus fileStatus : listStatus) {
      Path path = fileStatus.getPath();
      if (shouldTryToRecover(path)) {
        recoverBlock(path);
      }
    }
    for (FileStatus fileStatus : listStatus) {
      Path path = fileStatus.getPath();
      if (shouldTryToPullWal(path)) {
        LocalWalCache localWalCache = getLocalWalCache(path);
        LocalWalCache.applyWal(_walFactory, path, localWalCache);
        walPathList.add(path);
      }
    }
    Collections.sort(walPathList, BlockFile.ORDERED_PATH_COMPARATOR);
    synchronized (_localCacheList) {
      _localCacheList.set(ImmutableList.copyOf(walPathList));
    }
  }

  private LocalWalCache getLocalWalCache(Path path) throws IOException {
    LocalWalCache localWalCache;
    try {
      localWalCache = _localCache.get(path, getValueLoader(path));
    } catch (ExecutionException e) {
      Throwable cause = e.getCause();
      if (cause instanceof IOException) {
        throw (IOException) cause;
      }
      throw new IOException(cause);
    }
    return localWalCache;
  }

  private Callable<? extends LocalWalCache> getValueLoader(Path path) {
    return () -> {
      LOGGER.info("Loading cache for path {}", path);
      synchronized (_localCacheList) {
        List<Path> newList = new ArrayList<>(_localCacheList.get());
        newList.add(path);
        Collections.sort(newList, BlockFile.ORDERED_PATH_COMPARATOR);
        _localCacheList.set(ImmutableList.copyOf(newList));
      }
      return new LocalWalCache(new File(_cacheDir, path.getName()), _length, _metaData.getFileSystemBlockSize());
    };
  }

  private LocalWalCache getCurrentLocalContext(WriterContext writer) throws IOException {
    return getLocalWalCache(writer._path);
  }

  private Path newDataGenerationFile(String ext) {
    long gen = _genCounter.incrementAndGet();
    return Utils.qualify(_fileSystem, new Path(_blockPath, Long.toString(gen) + ext));
  }

  private Path newExtPath(Path path, String ext) throws IOException {
    String name = path.getName();
    int lastIndexOf = name.lastIndexOf('.');
    if (lastIndexOf < 0) {
      throw new IOException("Path " + path + " has no ext");
    }
    return new Path(path.getParent(), name.substring(0, lastIndexOf) + ext);
  }

  private boolean shouldTryToPullWal(Path path) {
    return path.getName()
               .endsWith(WAL);
  }

  private void recoverBlock(Path src) throws IOException {
    LOGGER.info("Recover block {}", src);
    Path dst = newDataGenerationFile(WAL_TMP);
    _walFactory.recover(src, dst);
    if (_fileSystem.rename(dst, newExtPath(dst, WAL))) {
      LOGGER.info("Recovery of block {} complete", src);
      _fileSystem.delete(src, false);
    }
  }

  private boolean shouldTryToRecover(Path path) {
    return path.getName()
               .endsWith(WAL_TMP);
  }

  public int getFileSystemBlockSize() {
    return _fileSystemBlockSize;
  }

  @Override
  public void close() throws IOException {
    closeWriter(true);
    _blockFileTimer.cancel();
    _blockFileTimer.purge();
    _readerCache.invalidateAll();
    _walRollExecutor.shutdown();
    try {
      if (!_walRollExecutor.awaitTermination(10, TimeUnit.SECONDS)) {
        _walRollExecutor.shutdownNow();
      }
    } catch (InterruptedException e) {
      LOGGER.error("Unknown error", e);
    }
  }

  @Override
  public long getLength() {
    return _length;
  }

  @Override
  public String getName() {
    return _path.getName();
  }

  @Override
  public long lastModified() {
    return System.currentTimeMillis();
  }

  @Override
  public int write(long position, byte[] buffer, int offset, int len) throws IOException {
    _fileWriteLock.lock();
    try {
      int blockSize = _fileSystemBlockSize;
      try (Context context = _writeTimer.time()) {
        int blockOffset = getBlockOffset(position);
        long blockId = getBlockId(position);
        LOGGER.debug("write blockId {} blockOffset {} position {}", blockId, blockOffset, position);
        ByteBuffer byteBuffer;
        if (blockOffset == 0 && len == blockSize) {
          // no reads needed
          byteBuffer = ByteBuffer.wrap(buffer, offset, blockSize);
        } else {
          long blockAlignedPosition = blockId * blockSize;
          byte[] buf = new byte[blockSize];
          read(blockAlignedPosition, buf, 0, blockSize);

          len = Math.min(blockSize - blockOffset, len);
          System.arraycopy(buffer, offset, buf, blockOffset, len);
          byteBuffer = ByteBuffer.wrap(buf, 0, blockSize);
        }
        WriterContext writer = getWriter();
        try {
          writer.append(blockId, getValue(byteBuffer));
          LocalWalCache local = getCurrentLocalContext(writer);
          local.write(blockId, byteBuffer);
          _writeMeter.mark(len);
          return len;
        } finally {
          writer.decRef();
        }
      }
    } finally {
      _fileWriteLock.unlock();
    }
  }

  private WriterContext getWriter() throws IOException {
    synchronized (_writerLock) {
      WriterContext context = _writer.get();
      if (context == null) {
        context = creatNewContext();
        _writer.set(context);
      }
      context.incRef();
      return context;
    }
  }

  private void closeWriter(boolean force) throws IOException {
    synchronized (_writerLock) {
      commitWriter(_writer.getAndSet(null), force);
    }
  }

  private void flushWriter() throws IOException {
    synchronized (_writerLock) {
      WriterContext writer = _writer.get();
      if (writer == null) {
        return;
      }
      writer.flush();
      if (writer.getLength() >= _maxWalSize && !_rollInProgress.get()) {
        _rollInProgress.set(true);
        LOGGER.info("Wal file length too large, starting wal file roll");
        _walRollExecutor.submit(() -> {
          try {
            rollWriter();
            _rollInProgress.set(false);
          } catch (IOException e) {
            LOGGER.error("Unknown error while trying to roll wal.", e);
          }
        });
      }
    }
  }

  private void rollWriter() throws IOException {
    WriterContext context = creatNewContext();
    WriterContext old;
    synchronized (_writerLock) {
      old = _writer.get();
      _writer.set(context);
    }
    commitWriter(old, false);
  }

  private WriterContext creatNewContext() throws IOException {
    Path tmpPath = newDataGenerationFile(WAL_TMP);
    return new WriterContext(_walFactory.create(tmpPath), tmpPath);
  }

  private void commitWriter(WriterContext context, boolean force) throws IOException {
    if (context != null) {
      context.close(force);
      _fileSystem.rename(context._path, newExtPath(context._path, WAL));
    }
  }

  @Override
  public int read(long position, byte[] buffer, int offset, int len) throws IOException {
    int blockSize = _fileSystemBlockSize;
    try (Context context = _readTimer.time()) {
      long blockId = getBlockId(position);
      LOGGER.debug("read blockId {} len {} position {}", blockId, len, position);
      ByteBuffer byteBuffer = ByteBuffer.wrap(buffer, offset, len);
      List<ReadRequest> requests = createRequests(position, byteBuffer, blockSize);
      if (readBlocksFromLocalWalCaches(requests)) {
        readBlocks(requests);
      }
      _readMeter.mark(len);
      return len;
    } finally {
      // Nothing
    }
  }

  private boolean readBlocksFromLocalWalCaches(List<ReadRequest> requests) throws IOException {
    List<Path> walPathList = _localCacheList.get();
    for (Path walPath : walPathList) {
      LocalWalCache localWalCache = getLocalWalCache(walPath);
      if (!localWalCache.readBlocks(requests)) {
        return false;
      }
    }
    return true;
  }

  @Override
  public void fsync() throws IOException {
    LOGGER.debug("fsync");
    flushWriter();
  }

  @Override
  public void delete(long position, long length) throws IOException {
    LOGGER.debug("delete position {} length {}", position, length);
    long startingBlockId = getBlockId(position);
    if (getBlockOffset(position) != 0) {
      // move to next full block
      startingBlockId++;
    }

    long endingPosition = position + length;
    long endingBlockId = getBlockId(endingPosition);

    // Delete all block from start (inclusive) to end (exclusive)
    _fileWriteLock.lock();
    try {
      WriterContext writer = getWriter();
      try {
        LocalWalCache localContext = getCurrentLocalContext(writer);
        writer.delete(startingBlockId, endingBlockId);
        localContext.delete(startingBlockId, endingBlockId);
      } finally {
        writer.decRef();
      }
    } finally {
      _fileWriteLock.unlock();
    }
  }

  private void readBlocks(List<ReadRequest> requests) throws IOException {
    _blockFileReadLock.lock();
    try {
      List<Path> list = _blockFiles.get();
      if (list != null) {
        for (Path path : list) {
          Reader reader = getReader(path);
          if (!reader.read(requests)) {
            return;
          }
        }
      }
    } finally {
      _blockFileReadLock.unlock();
    }
  }

  private List<ReadRequest> createRequests(long position, ByteBuffer byteBuffer, int blockSize) {
    int remaining = byteBuffer.remaining();
    int bufferPosition = 0;
    List<ReadRequest> result = new ArrayList<>();
    while (remaining > 0) {
      int blockOffset = getBlockOffset(position);
      long blockId = getBlockId(position);
      int len = Math.min(blockSize - blockOffset, remaining);

      byteBuffer.position(bufferPosition);
      byteBuffer.limit(bufferPosition + len);

      ByteBuffer slice = byteBuffer.slice();
      result.add(new ReadRequest(blockId, blockOffset, slice));

      position += len;
      bufferPosition += len;
      remaining -= len;
    }
    return result;
  }

  protected Path getHdfsBlockPath(long hdfsBlock) {
    return Utils.qualify(_fileSystem, new Path(_path, "block." + Long.toString(hdfsBlock)));
  }

  private Reader getReader(Path path) throws IOException {
    try {
      LOGGER.debug("getReader {}", path);
      return _readerCache.get(path, () -> BlockFile.open(_fileSystem, path));
    } catch (ExecutionException e) {
      Throwable cause = e.getCause();
      if (cause instanceof IOException) {
        throw (IOException) cause;
      } else {
        throw new RuntimeException(cause);
      }
    }
  }

  private long getBlockId(long position) {
    return position / _fileSystemBlockSize;
  }

  @Override
  public HdfsMetaData getMetaData() {
    return _metaData;
  }

  @Override
  public LinuxFileSystem getLinuxFileSystem() {
    return _metaData.getFileSystemType()
                    .getLinuxFileSystem();
  }

  private List<Path> getBlockFilePathListFromStorage() throws FileNotFoundException, IOException {
    List<Path> pathList = new ArrayList<>();
    FileStatus[] listStatus = _fileSystem.listStatus(_blockPath, (PathFilter) p -> BlockFile.isOrderedBlock(p));
    Arrays.sort(listStatus, BlockFile.ORDERED_FILESTATUS_COMPARATOR);

    for (FileStatus fileStatus : listStatus) {
      pathList.add(Utils.qualify(_fileSystem, fileStatus.getPath()));
    }
    return pathList;
  }

  private TimerTask getBlockFileTask() {
    return new TimerTask() {
      @Override
      public void run() {
        try {
          processBlockFiles();
        } catch (Throwable t) {
          LOGGER.error("Unknown error trying to clean old block files.", t);
        }
      }
    };
  }

  public synchronized void processBlockFiles() throws IOException {
    loadAnyMissingBlockFiles();
    dropOldBlockFiles();
  }

  private void dropOldBlockFiles() throws IOException {
    List<Path> blockFiles = _blockFiles.get();
    for (Path path : blockFiles) {
      if (!_fileSystem.exists(path)) {
        LOGGER.info("Path no longer exists, due to old block files being removed {}", path);
        continue;
      }
      Reader reader = getReader(path);
      List<String> sourceBlockFiles = reader.getSourceBlockFiles();
      if (sourceBlockFiles != null) {
        removeBlockFiles(sourceBlockFiles);
      }
    }
  }

  private void removeBlockFiles(List<String> sourceBlockFiles) throws IOException {
    for (String name : sourceBlockFiles) {
      invalidateLocalCache(name);
      Path path = Utils.qualify(_fileSystem, new Path(_blockPath, name));
      if (path.getName()
              .endsWith(HdfsBlockStoreConfig.BLOCK)
          && _fileSystem.exists(path)) {
        Reader reader = getReader(path);
        removeBlockFiles(reader.getSourceBlockFiles());
      }
      removeBlockFile(path);
    }
  }

  private void invalidateLocalCache(String name) throws IOException {
    if (name.endsWith(WAL) || name.endsWith(WAL_TMP)) {
      Path path = Utils.qualify(_fileSystem, new Path(_blockPath, name));
      _localCache.invalidate(newExtPath(path, WAL));
      _localCache.invalidate(newExtPath(path, WAL_TMP));
    }
  }

  private void removeBlockFile(Path path) throws IOException {
    _blockFileWriteLock.lock();
    try {
      if (!_fileSystem.exists(path)) {
        return;
      }
      LOGGER.info("Removing old block file {}", path);
      List<Path> list = new ArrayList<>(_blockFiles.get());
      list.remove(path);
      _blockFiles.set(ImmutableList.copyOf(list));
      _readerCache.invalidate(path);
      _fileSystem.delete(path, true);
    } finally {
      _blockFileWriteLock.unlock();
    }
  }

  /**
   * Open stored files that are missing from the cache, these are likely from an
   * external compaction.
   * 
   * @return newly opened block files.
   * @throws IOException
   */
  private void loadAnyMissingBlockFiles() throws IOException {
    List<Path> storageList;
    List<Path> cacheList;

    _blockFileWriteLock.lock();
    try {
      cacheList = new ArrayList<>(_blockFiles.get());
      storageList = getBlockFilePathListFromStorage();
      if (LOGGER.isDebugEnabled()) {
        storageList.forEach(path -> LOGGER.debug("Storage path {}", path));
        cacheList.forEach(path -> LOGGER.debug("Cache path {}", path));
      }

      if (storageList.equals(cacheList)) {
        LOGGER.debug("No missing block files to load.");
        return;
      }
      if (!storageList.containsAll(cacheList)) {
        cacheList.removeAll(storageList);
        LOGGER.error("Cache list contains references to files that no longer exist {}", cacheList);
        throw new IOException("Missing files error.");
      }
      _blockFiles.set(ImmutableList.copyOf(storageList));
    } finally {
      _blockFileWriteLock.unlock();
    }

    List<Path> newFiles = new ArrayList<>(storageList);
    newFiles.removeAll(cacheList);
    LOGGER.info("New files found.");
    for (Path path : storageList) {
      LOGGER.info("Loading {}.", path);
      getReader(path);
    }
  }

  private int getBlockOffset(long position) {
    return (int) (position % _fileSystemBlockSize);
  }

  private BytesWritable getValue(ByteBuffer byteBuffer) {
    return Utils.toBw(byteBuffer);
  }

  private static class WriterContext {
    private final WalFile.Writer _writer;
    private final Path _path;
    private final AtomicInteger _refs = new AtomicInteger();

    WriterContext(WalFile.Writer writer, Path path) {
      _writer = writer;
      _path = path;
    }

    public void close(boolean force) throws IOException {
      if (!force) {
        while (_refs.get() > 0) {
          try {
            Thread.sleep(TimeUnit.MILLISECONDS.toMillis(10));
          } catch (InterruptedException e) {
            throw new IOException(e);
          }
        }
      }
      _writer.close();
    }

    public void incRef() {
      _refs.incrementAndGet();
    }

    public void decRef() {
      _refs.decrementAndGet();
    }

    void delete(long startingBlockId, long endingBlockId) throws IOException {
      WalKeyWritable key = new WalKeyWritable(startingBlockId, endingBlockId);
      _writer.append(key, EMPTY_BLOCK);
    }

    void append(long blockId, BytesWritable value) throws IOException {
      WalKeyWritable key = new WalKeyWritable(blockId);
      _writer.append(key, value);
    }

    long getLength() throws IOException {
      return _writer.getLength();
    }

    void flush() throws IOException {
      _writer.flush();
    }
  }
}<|MERGE_RESOLUTION|>--- conflicted
+++ resolved
@@ -133,17 +133,12 @@
     _fileSystem.mkdirs(_blockPath);
     _genCounter = new AtomicLong(readGenCounter());
 
-<<<<<<< HEAD
-=======
-    processBlockFiles();
-    loadWalFiles();
->>>>>>> eace2fdb
     RemovalListener<Path, BlockFile.Reader> readerListener = notification -> IOUtils.closeQuietly(
         notification.getValue());
     _readerCache = CacheBuilder.newBuilder()
                                .removalListener(readerListener)
                                .build();
-    
+
     List<Path> pathList = getBlockFilePathListFromStorage();
     _blockFiles.set(ImmutableList.copyOf(pathList));
     // create background thread that removes orphaned block files and checks for
@@ -151,18 +146,14 @@
     _blockFileTimer = new Timer(HdfsBlockStoreConfig.BLOCK + "|" + _blockPath.toUri()
                                                                              .getPath(),
         true);
-    
+
     processBlockFiles();
     loadWalFiles();
-    
+
     long period = config.getBlockFileUnit()
                         .toMillis(config.getBlockFilePeriod());
     _blockFileTimer.schedule(getBlockFileTask(), period, period);
     _walRollExecutor = Executors.newSingleThreadExecutor();
-<<<<<<< HEAD
-
-=======
->>>>>>> eace2fdb
   }
 
   private RemovalListener<Path, LocalWalCache> getRemovalListener() {
@@ -650,7 +641,7 @@
   /**
    * Open stored files that are missing from the cache, these are likely from an
    * external compaction.
-   * 
+   *
    * @return newly opened block files.
    * @throws IOException
    */
