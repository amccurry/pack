package pack.zk.utils;

import java.io.ByteArrayOutputStream;
import java.io.Closeable;
import java.io.IOException;
import java.io.PrintWriter;
import java.lang.management.ManagementFactory;
import java.net.InetAddress;
import java.net.UnknownHostException;
/**
 * Licensed to the Apache Software Foundation (ASF) under one or more
 * contributor license agreements.  See the NOTICE file distributed with
 * this work for additional information regarding copyright ownership.
 * The ASF licenses this file to You under the Apache License, Version 2.0
 * (the "License"); you may not use this file except in compliance with
 * the License.  You may obtain a copy of the License at
 *
 *     http://www.apache.org/licenses/LICENSE-2.0
 *
 * Unless required by applicable law or agreed to in writing, software
 * distributed under the License is distributed on an "AS IS" BASIS,
 * WITHOUT WARRANTIES OR CONDITIONS OF ANY KIND, either express or implied.
 * See the License for the specific language governing permissions and
 * limitations under the License.
 */
import java.util.ArrayList;
import java.util.Collections;
import java.util.Comparator;
import java.util.List;
import java.util.Map;
import java.util.Map.Entry;
import java.util.concurrent.ConcurrentHashMap;
import java.util.concurrent.TimeUnit;

import org.apache.zookeeper.CreateMode;
import org.apache.zookeeper.KeeperException;
import org.apache.zookeeper.Watcher;
import org.apache.zookeeper.ZooDefs.Ids;
import org.apache.zookeeper.data.Stat;
import org.slf4j.Logger;
import org.slf4j.LoggerFactory;

public class ZooKeeperLockManager implements Closeable {

  private static final Logger LOGGER = LoggerFactory.getLogger(ZooKeeperLockManager.class);
  private static final String PID = ManagementFactory.getRuntimeMXBean()
                                                     .getName();

  protected final Map<String, String> _lockMap = new ConcurrentHashMap<>();
  protected final String _lockPath;
  protected final Object _lock = new Object();
  protected final long _timeout;
  protected final List<String> _metaData;
  protected final ZooKeeperClientFactory _zk;
  protected final Watcher _watcher = event -> {
    synchronized (_lock) {
      _lock.notify();
    }
  };

  public ZooKeeperLockManager(ZooKeeperClientFactory zk, String lockPath) {
    _zk = zk;
<<<<<<< HEAD
    ZkUtils.mkNodesStr(zk, lockPath);
    _closeZk = closeZk;
=======
>>>>>>> 5c7cd805
    _lockPath = lockPath;
    _timeout = TimeUnit.SECONDS.toMillis(1);
    _metaData = new ArrayList<>();
    try {
      _metaData.add(PID);
      InetAddress localHost = InetAddress.getLocalHost();
      _metaData.add(localHost.getHostName());
      _metaData.add(localHost.getHostAddress());
    } catch (UnknownHostException e) {
      throw new RuntimeException(e);
    }
  }

  public int getNumberOfLockNodesPresent(String name) throws InterruptedException, KeeperException, IOException {
    while (true) {
      ZooKeeperClient zk = _zk.getZk();
      try {
        List<String> children = zk.getChildren(_lockPath, false);
        int count = 0;
        for (String s : children) {
          if (s.startsWith(name + "_")) {
            count++;
          }
        }
        return count;
      } catch (KeeperException e) {
        if (zk.isExpired()) {
          LOGGER.warn("ZooKeeper client expired while trying to getNumberOfLockNodesPresent {} for path {}", name,
              _lockPath);
        }
        throw e;
      }
    }
  }

  public synchronized void unlock(String name) throws InterruptedException, KeeperException, IOException {
    if (!_lockMap.containsKey(name)) {
      throw new RuntimeException("Lock [" + name + "] has not be created.");
    }
    String lockPath = _lockMap.remove(name);
    LOGGER.debug("Unlocking on path {} with name {}", lockPath, name);
    ZooKeeperClient zk = _zk.getZk();
    try {
      zk.delete(lockPath, -1);
    } catch (KeeperException e) {
      if (zk.isExpired()) {
        LOGGER.warn("ZooKeeper client expired while trying to unlock {} for path {}", name, _lockPath);
        return;
      }
      throw e;
    }
  }

  public synchronized boolean tryToLock(String name) throws InterruptedException, KeeperException, IOException {
    if (_lockMap.containsKey(name)) {
      return false;
    }
    TRY_AGAIN: while (true) {
      ZooKeeperClient zk = _zk.getZk();
      try {
        String newPath = zk.create(_lockPath + "/" + name + "_", toString(_metaData), Ids.OPEN_ACL_UNSAFE,
            CreateMode.EPHEMERAL_SEQUENTIAL);
        _lockMap.put(name, newPath);
        synchronized (_lock) {
          List<String> children = getOnlyThisLocksChildren(name, zk.getChildren(_lockPath, _watcher));
          if (hasMixOfNegativeAndPositiveNumbers(children)) {
            List<Entry<String, Long>> childrenWithVersion = lookupVersions(children, zk, _lockPath);
            children = orderLocksWithVersion(childrenWithVersion);
          } else {
            orderLocks(children);
          }
          String firstElement = children.get(0);
          if ((_lockPath + "/" + firstElement).equals(newPath)) {
            // yay!, we got the lock
            LOGGER.debug("Lock on path {} with name {}", _lockPath, name);
            return true;
          } else {
            LOGGER.debug("Waiting for lock on path {} with name {}", _lockPath, name);
            String path = _lockMap.remove(name);
            zk.delete(path, -1);
            return false;
          }
        }
      } catch (KeeperException e) {
        if (zk.isExpired()) {
          LOGGER.warn("ZooKeeper client expired while trying to unlock {} for path {}", name, _lockPath);
          Thread.sleep(TimeUnit.SECONDS.toMillis(10));
          continue TRY_AGAIN;
        }
        throw e;
      }
    }
  }

  private List<Entry<String, Long>> lookupVersions(List<String> children, ZooKeeperClient zk, String path)
      throws KeeperException, InterruptedException {
    List<Entry<String, Long>> result = new ArrayList<>();
    for (String s : children) {
      Stat stat = zk.exists(path + "/" + s, false);
      if (stat != null) {
        long czxid = stat.getCzxid();
        result.add(newEntry(s, czxid));
      }
    }
    return result;
  }

  public static List<String> orderLocksWithVersion(List<Entry<String, Long>> locks) {
    Collections.sort(locks, new Comparator<Entry<String, Long>>() {
      @Override
      public int compare(Entry<String, Long> o1, Entry<String, Long> o2) {
        return Long.compare(o1.getValue(), o2.getValue());
      }
    });
    List<String> list = new ArrayList<>();
    for (Entry<String, Long> e : locks) {
      list.add(e.getKey());
    }
    return list;
  }

  public static void orderLocks(List<String> locks) {
    if (hasMixOfNegativeAndPositiveNumbers(locks)) {
      throw new IllegalArgumentException("Can not handle mix of positive and negative ids.");
    }
    Collections.sort(locks, new Comparator<String>() {
      @Override
      public int compare(String o1, String o2) {
        long l1 = getUnsignedEndingNumber(o1);
        long l2 = getUnsignedEndingNumber(o2);
        return Long.compare(l1, l2);
      }
    });
  }

  private static boolean hasMixOfNegativeAndPositiveNumbers(List<String> locks) {
    boolean neg = false;
    boolean pos = false;
    for (String s : locks) {
      long endingNumber = getEndingNumber(s);
      if (endingNumber < 0) {
        neg = true;
      } else {
        pos = true;
      }
    }
    return neg && pos;
  }

  private static long getUnsignedEndingNumber(String s) {
    long number = getEndingNumber(s);
    return getUnsignedLong(number);
  }

  private static long getEndingNumber(String s) {
    int lastIndexOf = s.lastIndexOf('_');
    if (lastIndexOf < 0) {
      throw new RuntimeException("Missing ending number from " + s);
    }
    return Long.parseLong(s.substring(lastIndexOf + 1));
  }

  private static long getUnsignedLong(long x) {
    return x & 0x0fffffffffffffffL;
  }

  @Override
  public void close() {

  }

  private byte[] toString(List<String> metaData) {
    if (metaData == null) {
      return null;
    }
    ByteArrayOutputStream out = new ByteArrayOutputStream();
    try (PrintWriter printWriter = new PrintWriter(out)) {
      for (String m : metaData) {
        printWriter.println(m);
      }
    }
    return out.toByteArray();
  }

  private List<String> getOnlyThisLocksChildren(String name, List<String> children) {
    List<String> result = new ArrayList<String>();
    for (String c : children) {
      if (c.startsWith(name + "_")) {
        result.add(c);
      }
    }
    return result;
  }

  public static Entry<String, Long> newEntry(String node, long version) {
    return new Entry<String, Long>() {

      @Override
      public Long setValue(Long value) {
        return null;
      }

      @Override
      public Long getValue() {
        return version;
      }

      @Override
      public String getKey() {
        return node;
      }
    };
  }
}<|MERGE_RESOLUTION|>--- conflicted
+++ resolved
@@ -58,13 +58,9 @@
     }
   };
 
-  public ZooKeeperLockManager(ZooKeeperClientFactory zk, String lockPath) {
+  public ZooKeeperLockManager(ZooKeeperClientFactory zk, String lockPath) throws IOException {
     _zk = zk;
-<<<<<<< HEAD
-    ZkUtils.mkNodesStr(zk, lockPath);
-    _closeZk = closeZk;
-=======
->>>>>>> 5c7cd805
+    ZkUtils.mkNodesStr(zk.getZk(), lockPath);
     _lockPath = lockPath;
     _timeout = TimeUnit.SECONDS.toMillis(1);
     _metaData = new ArrayList<>();
